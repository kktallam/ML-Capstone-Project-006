import torch
import flair
from flair.data import Sentence
from flair.models import SequenceTagger

from transformers import AutoModelForSeq2SeqLM, AutoTokenizer
import torch.nn.functional as F
import logging
import time

class ABSA():
    def __init__(self,
                 ckpt_path="amphora/FinABSA",
                 NER_tag_list = ['ORG'],
                 log_level=logging.INFO
                 ):

        # Setup logging
        logging.basicConfig(
            level=log_level,
            format='%(asctime)s - %(levelname)s - %(message)s',
            datefmt='%Y-%m-%d %H:%M:%S'
        )
        self.logger = logging.getLogger(__name__)

        # Device detection: prioritize CUDA, then MPS (Apple Silicon), then CPU
        if torch.cuda.is_available():
            self.device = torch.device('cuda')
        elif torch.backends.mps.is_available():
            self.device = torch.device('mps')
        else:
            self.device = torch.device('cpu')

        flair.device = self.device
        self.logger.info(f"Using device: {self.device}")
        print(f"Using device: {self.device}")

        self.ABSA = AutoModelForSeq2SeqLM.from_pretrained(ckpt_path)
        self.ABSA.to(self.device)

        self.tokenizer = AutoTokenizer.from_pretrained(ckpt_path)
        self.tagger = SequenceTagger.load('ner')

        self.NER_tag_list = NER_tag_list

    def run_absa(self,input_str):
        start_time = time.time()

        # Extract entities
        entity_start = time.time()
        tgt_entities = self.retrieve_target(input_str)
        entity_time = time.time() - entity_start

        num_entities = len(tgt_entities)
        self.logger.info(f"Starting ABSA processing: {num_entities} entities found in {entity_time:.2f}s")
        self.logger.debug(f"Entities: {tgt_entities}")

        if num_entities == 0:
            self.logger.warning("No entities found in the input text")
            return {}

        output = {}
        with torch.no_grad():
            for idx, e in enumerate(tgt_entities, 1):
                entity_start_time = time.time()

                output[e] = self.run_single_absa(input_str, e)

                entity_elapsed = time.time() - entity_start_time
                self.logger.info(f"[{idx}/{num_entities}] Processed entity '{e}' in {entity_elapsed:.2f}s - "
                               f"Sentiment: {output[e]['classification_output']}")

                # Clear cache periodically to prevent memory buildup
                if len(output) % 5 == 0:
                    self.clear_memory()
                    self.logger.debug(f"Memory cache cleared after {len(output)} entities")

        total_time = time.time() - start_time
        avg_time = total_time / num_entities if num_entities > 0 else 0
        self.logger.info(f"Completed ABSA processing: {num_entities} entities in {total_time:.2f}s "
                        f"(avg: {avg_time:.2f}s per entity)")

        return output

    def run_single_absa(self,input_str,tgt):
        input_str = input_str.replace(tgt, '[TGT]')
        # Add truncation to prevent OOM from long sequences
        input = self.tokenizer(input_str, return_tensors='pt',
                              truncation=True, max_length=512)

        # Log if text was truncated
        token_length = input['input_ids'].shape[1]
        if token_length >= 512:
            self.logger.warning(f"Text truncated to 512 tokens for entity '{tgt}'")
        else:
            self.logger.debug(f"Token length: {token_length} for entity '{tgt}'")

        input = {k: v.to(self.device) for k, v in input.items()}

<<<<<<< HEAD
        with torch.no_grad():
            output = self.ABSA.generate(
                                        **input,
                                        max_length=20,
                                        output_scores=True,
                                        return_dict_in_generate=True
                                        )
        
=======
        # Generate output without gradient tracking
        output = self.ABSA.generate(
                                    **input,
                                    max_length=20,
                                    output_scores=True,
                                    return_dict_in_generate=True
                                    )

        # Extract needed values and move to CPU immediately
>>>>>>> 321b9334
        classification_output = self.tokenizer.convert_ids_to_tokens(
                                                    int(output['sequences'][0][-4].cpu())
                                                    )
        # Move logits to CPU and convert to Python floats to free GPU memory
        logits = F.softmax(output['scores'][-4][:,-3:].cpu(),dim=1)[0]

        result = {
                "classification_output": classification_output,
                "logits":
                {
                    'positive': float(logits[0]),
                    'negative': float(logits[1]),
                    'neutral':  float(logits[2])
                }
        }

        # Explicitly delete large tensors to free GPU memory
        del output
        del input
        del logits

        return result

    def retrieve_target(self,input_str):
        sentence = Sentence(input_str)
        with torch.no_grad():
            self.tagger.predict(sentence)
        entities = [entity.text for entity in sentence.get_spans('ner') if entity.tag in self.NER_tag_list]
        return entities

    def clear_memory(self):
        """Clear GPU/MPS memory cache to prevent OOM errors during batch processing"""
        if self.device.type == 'cuda':
            # Log memory stats before clearing
            allocated = torch.cuda.memory_allocated() / 1024**3  # Convert to GB
            reserved = torch.cuda.memory_reserved() / 1024**3
            self.logger.debug(f"CUDA memory before clear - Allocated: {allocated:.2f}GB, Reserved: {reserved:.2f}GB")

            torch.cuda.empty_cache()

            # Log memory stats after clearing
            allocated_after = torch.cuda.memory_allocated() / 1024**3
            reserved_after = torch.cuda.memory_reserved() / 1024**3
            self.logger.debug(f"CUDA memory after clear - Allocated: {allocated_after:.2f}GB, Reserved: {reserved_after:.2f}GB")

        elif self.device.type == 'mps':
            torch.mps.empty_cache()
            self.logger.debug("MPS memory cache cleared")<|MERGE_RESOLUTION|>--- conflicted
+++ resolved
@@ -5,34 +5,15 @@
 
 from transformers import AutoModelForSeq2SeqLM, AutoTokenizer
 import torch.nn.functional as F
-import logging
-import time
 
 class ABSA():
-    def __init__(self,
+    def __init__(self, 
                  ckpt_path="amphora/FinABSA",
-                 NER_tag_list = ['ORG'],
-                 log_level=logging.INFO
+                 NER_tag_list = ['ORG']
                  ):
-
-        # Setup logging
-        logging.basicConfig(
-            level=log_level,
-            format='%(asctime)s - %(levelname)s - %(message)s',
-            datefmt='%Y-%m-%d %H:%M:%S'
-        )
-        self.logger = logging.getLogger(__name__)
-
-        # Device detection: prioritize CUDA, then MPS (Apple Silicon), then CPU
-        if torch.cuda.is_available():
-            self.device = torch.device('cuda')
-        elif torch.backends.mps.is_available():
-            self.device = torch.device('mps')
-        else:
-            self.device = torch.device('cpu')
-
-        flair.device = self.device
-        self.logger.info(f"Using device: {self.device}")
+        
+        self.device = torch.device('cuda' if torch.cuda.is_available() else 'cpu')
+        flair.device = self.device 
         print(f"Using device: {self.device}")
 
         self.ABSA = AutoModelForSeq2SeqLM.from_pretrained(ckpt_path)
@@ -44,42 +25,8 @@
         self.NER_tag_list = NER_tag_list
 
     def run_absa(self,input_str):
-        start_time = time.time()
-
-        # Extract entities
-        entity_start = time.time()
         tgt_entities = self.retrieve_target(input_str)
-        entity_time = time.time() - entity_start
-
-        num_entities = len(tgt_entities)
-        self.logger.info(f"Starting ABSA processing: {num_entities} entities found in {entity_time:.2f}s")
-        self.logger.debug(f"Entities: {tgt_entities}")
-
-        if num_entities == 0:
-            self.logger.warning("No entities found in the input text")
-            return {}
-
-        output = {}
-        with torch.no_grad():
-            for idx, e in enumerate(tgt_entities, 1):
-                entity_start_time = time.time()
-
-                output[e] = self.run_single_absa(input_str, e)
-
-                entity_elapsed = time.time() - entity_start_time
-                self.logger.info(f"[{idx}/{num_entities}] Processed entity '{e}' in {entity_elapsed:.2f}s - "
-                               f"Sentiment: {output[e]['classification_output']}")
-
-                # Clear cache periodically to prevent memory buildup
-                if len(output) % 5 == 0:
-                    self.clear_memory()
-                    self.logger.debug(f"Memory cache cleared after {len(output)} entities")
-
-        total_time = time.time() - start_time
-        avg_time = total_time / num_entities if num_entities > 0 else 0
-        self.logger.info(f"Completed ABSA processing: {num_entities} entities in {total_time:.2f}s "
-                        f"(avg: {avg_time:.2f}s per entity)")
-
+        output = {e : self.run_single_absa(input_str,e) for e in tgt_entities}
         return output
 
     def run_single_absa(self,input_str,tgt):
@@ -97,16 +44,6 @@
 
         input = {k: v.to(self.device) for k, v in input.items()}
 
-<<<<<<< HEAD
-        with torch.no_grad():
-            output = self.ABSA.generate(
-                                        **input,
-                                        max_length=20,
-                                        output_scores=True,
-                                        return_dict_in_generate=True
-                                        )
-        
-=======
         # Generate output without gradient tracking
         output = self.ABSA.generate(
                                     **input,
@@ -116,7 +53,6 @@
                                     )
 
         # Extract needed values and move to CPU immediately
->>>>>>> 321b9334
         classification_output = self.tokenizer.convert_ids_to_tokens(
                                                     int(output['sequences'][0][-4].cpu())
                                                     )
